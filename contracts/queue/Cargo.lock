--- conflicted
+++ resolved
@@ -627,11 +627,7 @@
 
 [[package]]
 name = "queue"
-<<<<<<< HEAD
 version = "0.0.0"
-=======
-version = "0.12.2"
->>>>>>> 6e0a6a5e
 dependencies = [
  "cosmwasm-schema",
  "cosmwasm-std",
