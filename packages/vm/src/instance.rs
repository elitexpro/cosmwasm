--- conflicted
+++ resolved
@@ -13,12 +13,8 @@
 
 use crate::backends::{compile, get_gas_left, set_gas_limit};
 use crate::context::{
-<<<<<<< HEAD
-    get_gas_state, move_into_context, move_out_of_context, set_wasmer_instance, setup_context,
-=======
-    move_into_context, move_out_of_context, set_storage_readonly, setup_context,
->>>>>>> 67055509
-    with_querier_from_context, with_storage_from_context,
+    get_gas_state, move_into_context, move_out_of_context, set_storage_readonly,
+    set_wasmer_instance, setup_context, with_querier_from_context, with_storage_from_context,
 };
 use crate::conversion::to_u32;
 use crate::errors::{make_instantiation_err, CommunicationError, VmResult};
@@ -189,21 +185,10 @@
         get_gas_left(&self.inner)
     }
 
-<<<<<<< HEAD
-=======
-    /// Returns the currently remaining gas.
-    ///
-    /// DEPRECATED: renamed to `get_gas_left`.
-    #[deprecated(note = "renamed to `get_gas_left`")]
-    pub fn get_gas(&self) -> u64 {
-        self.get_gas_left()
-    }
-
     pub fn set_storage_readonly(&mut self, new_value: bool) {
         set_storage_readonly::<S, Q>(self.inner.context_mut(), new_value);
     }
 
->>>>>>> 67055509
     pub fn with_storage<F: FnOnce(&mut S) -> VmResult<T>, T>(&mut self, func: F) -> VmResult<T> {
         with_storage_from_context::<S, Q, F, T>(self.inner.context_mut(), func)
     }
@@ -259,13 +244,9 @@
     use crate::context::is_storage_readonly;
     use crate::errors::VmError;
     use crate::testing::{
-<<<<<<< HEAD
         mock_dependencies, mock_env, mock_instance, mock_instance_with_balances,
-        mock_instance_with_failing_api, mock_instance_with_gas_limit, MockApi, MOCK_CONTRACT_ADDR,
-=======
-        mock_dependencies, mock_instance, mock_instance_with_balances,
-        mock_instance_with_gas_limit, MockQuerier, MockStorage,
->>>>>>> 67055509
+        mock_instance_with_failing_api, mock_instance_with_gas_limit, MockApi, MockQuerier,
+        MockStorage, MOCK_CONTRACT_ADDR,
     };
     use crate::traits::ReadonlyStorage;
     use crate::{call_init, FfiError};
