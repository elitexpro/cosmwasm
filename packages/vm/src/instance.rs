use std::collections::HashSet;
use std::marker::PhantomData;

pub use wasmer_runtime_core::typed_func::Func;
use wasmer_runtime_core::{
    imports,
    module::Module,
    typed_func::{Wasm, WasmTypeList},
    vm::Ctx,
};

use crate::backends::{compile, get_gas_left, set_gas_limit};
use crate::context::{
    move_into_context, move_out_of_context, setup_context, with_querier_from_context,
    with_storage_from_context,
};
use crate::conversion::to_u32;
use crate::errors::{make_instantiation_err, VmResult};
use crate::features::required_features_from_wasmer_instance;
use crate::imports::{
    do_canonicalize_address, do_humanize_address, do_query_chain, do_read, do_remove, do_write,
};
#[cfg(feature = "iterator")]
use crate::imports::{do_next, do_scan};
use crate::memory::{get_memory_info, read_region, write_region};
use crate::traits::{Api, Extern, Querier, Storage};

static WASM_PAGE_SIZE: u64 = 64 * 1024;

pub struct Instance<S: Storage + 'static, A: Api + 'static, Q: Querier + 'static> {
    /// We put this instance in a box to maintain a constant memory address for the entire
    /// lifetime of the instance in the cache. This is needed e.g. when linking the wasmer
    /// instance to a context. See also https://github.com/CosmWasm/cosmwasm/pull/245
    wasmer_instance: Box<wasmer_runtime_core::instance::Instance>,
    pub api: A,
    pub required_features: HashSet<String>,
    // This does not store data but only fixes type information
    type_storage: PhantomData<S>,
    type_querier: PhantomData<Q>,
}

impl<S, A, Q> Instance<S, A, Q>
where
    S: Storage + 'static,
    A: Api + 'static,
    Q: Querier + 'static,
{
    /// This is the only Instance constructor that can be called from outside of cosmwasm-vm,
    /// e.g. in test code that needs a customized variant of cosmwasm_vm::testing::mock_instance*.
    pub fn from_code(code: &[u8], deps: Extern<S, A, Q>, gas_limit: u64) -> VmResult<Self> {
        let module = compile(code)?;
        Instance::from_module(&module, deps, gas_limit)
    }

    pub(crate) fn from_module(
        module: &Module,
        deps: Extern<S, A, Q>,
        gas_limit: u64,
    ) -> VmResult<Self> {
        let mut import_obj = imports! { || { setup_context::<S, Q>() }, "env" => {}, };

        // copy this so it can be moved into the closures, without pulling in deps
        let api = deps.api;
        import_obj.extend(imports! {
            "env" => {
                // Reads the database entry at the given key into the the value.
                // A prepared and sufficiently large memory Region is expected at value_ptr that points to pre-allocated memory.
                // Returns 0 on success. Returns negative value on error. An incomplete list of error codes is:
                //   value region too small: -1_000_001
                //   key does not exist: -1_001_001
                // Ownership of both input and output pointer is not transferred to the host.
                "db_read" => Func::new(move |ctx: &mut Ctx, key_ptr: u32, value_ptr: u32| -> VmResult<i32> {
                    do_read::<S, Q>(ctx, key_ptr, value_ptr)
                }),
                // Writes the given value into the database entry at the given key.
                // Ownership of both input and output pointer is not transferred to the host.
                // Returns 0 on success. Returns negative value on error.
                "db_write" => Func::new(move |ctx: &mut Ctx, key_ptr: u32, value_ptr: u32| -> VmResult<i32> {
                    do_write::<S, Q>(ctx, key_ptr, value_ptr)
                }),
                // Removes the value at the given key. Different than writing &[] as future
                // scans will not find this key.
                // At the moment it is not possible to differentiate between a key that existed before and one that did not exist (https://github.com/CosmWasm/cosmwasm/issues/290).
                // Ownership of both key pointer is not transferred to the host.
                // Returns 0 on success. Returns negative value on error.
                "db_remove" => Func::new(move |ctx: &mut Ctx, key_ptr: u32| -> VmResult<i32> {
                    do_remove::<S, Q>(ctx, key_ptr)
                }),
                // Reads human address from human_ptr and writes canonicalized representation to canonical_ptr.
                // A prepared and sufficiently large memory Region is expected at canonical_ptr that points to pre-allocated memory.
                // Returns 0 on success. Returns negative value on error.
                // Ownership of both input and output pointer is not transferred to the host.
                "canonicalize_address" => Func::new(move |ctx: &mut Ctx, human_ptr: u32, canonical_ptr: u32| -> VmResult<i32> {
                    do_canonicalize_address(api, ctx, human_ptr, canonical_ptr)
                }),
                // Reads canonical address from canonical_ptr and writes humanized representation to human_ptr.
                // A prepared and sufficiently large memory Region is expected at human_ptr that points to pre-allocated memory.
                // Returns 0 on success. Returns negative value on error.
                // Ownership of both input and output pointer is not transferred to the host.
                "humanize_address" => Func::new(move |ctx: &mut Ctx, canonical_ptr: u32, human_ptr: u32| -> VmResult<i32> {
                    do_humanize_address(api, ctx, canonical_ptr, human_ptr)
                }),
                "query_chain" => Func::new(move |ctx: &mut Ctx, request_ptr: u32, response_ptr: u32| -> VmResult<i32> {
                    do_query_chain::<S, Q>(ctx, request_ptr, response_ptr)
                }),
            },
        });

        #[cfg(feature = "iterator")]
        import_obj.extend(imports! {
            "env" => {
                // Creates an iterator that will go from start to end
                // Order is defined in cosmwasm::traits::Order and may be 1/Ascending or 2/Descending.
                // Ownership of both start and end pointer is not transferred to the host.
                // Returns negative code on error.
                // Returns iterator ID > 0 on success.
                "db_scan" => Func::new(move |ctx: &mut Ctx, start_ptr: u32, end_ptr: u32, order: i32| -> VmResult<i32> {
                    do_scan::<S, Q>(ctx, start_ptr, end_ptr, order)
                }),
                // Get next element of iterator with ID `iterator_id`.
                // Expects Regions in key_ptr and value_ptr, in which the result is written.
                // An empty key value (Region of length 0) means no more element.
                // Ownership of both key and value pointer is not transferred to the host.
                "db_next" => Func::new(move |ctx: &mut Ctx, iterator_id: u32, key_ptr: u32, value_ptr: u32| -> VmResult<i32> {
                    do_next::<S, Q>(ctx, iterator_id, key_ptr, value_ptr)
                }),
            },
        });

        let wasmer_instance = Box::from(module.instantiate(&import_obj).map_err(|original| {
            make_instantiation_err(format!("Error instantiating module: {:?}", original))
        })?);
        Ok(Instance::from_wasmer(wasmer_instance, deps, gas_limit))
    }

    pub(crate) fn from_wasmer(
        mut wasmer_instance: Box<wasmer_runtime_core::Instance>,
        deps: Extern<S, A, Q>,
        gas_limit: u64,
    ) -> Self {
<<<<<<< HEAD
        set_gas(wasmer_instance.as_mut(), gas_limit);
        let required_features = required_features_from_wasmer_instance(wasmer_instance.as_ref());
=======
        set_gas_limit(&mut wasmer_instance, gas_limit);
        let required_features = required_features_from_wasmer_instance(&wasmer_instance);
>>>>>>> a7a93dcf
        move_into_context(wasmer_instance.context_mut(), deps.storage, deps.querier);
        Instance {
            wasmer_instance,
            api: deps.api,
            required_features,
            type_storage: PhantomData::<S> {},
            type_querier: PhantomData::<Q> {},
        }
    }

    /// Takes ownership of instance and decomposes it into its components.
    /// The components we want to preserve are returned, the rest is dropped.
    pub(crate) fn recycle(
        mut instance: Self,
    ) -> (Box<wasmer_runtime_core::Instance>, Option<Extern<S, A, Q>>) {
        let ext = if let (Some(storage), Some(querier)) =
            move_out_of_context(instance.wasmer_instance.context_mut())
        {
            Some(Extern {
                storage,
                api: instance.api,
                querier,
            })
        } else {
            None
        };
        (instance.wasmer_instance, ext)
    }

    /// Returns the size of the default memory in bytes.
    /// This provides a rough idea of the peak memory consumption. Note that
    /// Wasm memory always grows in 64 KiB steps (pages) and can never shrink
    /// (https://github.com/WebAssembly/design/issues/1300#issuecomment-573867836).
    pub fn get_memory_size(&self) -> u64 {
        (get_memory_info(self.wasmer_instance.context()).size as u64) * WASM_PAGE_SIZE
    }

    /// Returns the currently remaining gas.
    pub fn get_gas_left(&self) -> u64 {
        get_gas_left(&self.wasmer_instance)
    }

    /// Returns the currently remaining gas.
    ///
    /// DEPRECATED: renamed to `get_gas_left`.
    #[deprecated(note = "renamed to `get_gas_left`")]
    pub fn get_gas(&self) -> u64 {
        self.get_gas_left()
    }

    pub fn with_storage<F: FnOnce(&mut S) -> VmResult<T>, T>(&mut self, func: F) -> VmResult<T> {
        with_storage_from_context::<S, Q, F, T>(self.wasmer_instance.context_mut(), func)
    }

    pub fn with_querier<F: FnOnce(&mut Q) -> VmResult<T>, T>(&mut self, func: F) -> VmResult<T> {
        with_querier_from_context::<S, Q, F, T>(self.wasmer_instance.context_mut(), func)
    }

    /// Requests memory allocation by the instance and returns a pointer
    /// in the Wasm address space to the created Region object.
    pub(crate) fn allocate(&mut self, size: usize) -> VmResult<u32> {
        let alloc: Func<u32, u32> = self.func("allocate")?;
        let ptr = alloc.call(to_u32(size)?)?;
        Ok(ptr)
    }

    // deallocate frees memory in the instance and that was either previously
    // allocated by us, or a pointer from a return value after we copy it into rust.
    // we need to clean up the wasm-side buffers to avoid memory leaks
    pub(crate) fn deallocate(&mut self, ptr: u32) -> VmResult<()> {
        let dealloc: Func<u32, ()> = self.func("deallocate")?;
        dealloc.call(ptr)?;
        Ok(())
    }

    /// Copies all data described by the Region at the given pointer from Wasm to the caller.
    pub(crate) fn read_memory(&self, region_ptr: u32, max_length: usize) -> VmResult<Vec<u8>> {
        read_region(self.wasmer_instance.context(), region_ptr, max_length)
    }

    /// Copies data to the memory region that was created before using allocate.
    pub(crate) fn write_memory(&mut self, region_ptr: u32, data: &[u8]) -> VmResult<()> {
        write_region(self.wasmer_instance.context(), region_ptr, data)?;
        Ok(())
    }

    pub(crate) fn func<Args, Rets>(&self, name: &str) -> VmResult<Func<Args, Rets, Wasm>>
    where
        Args: WasmTypeList,
        Rets: WasmTypeList,
    {
        let function = self.wasmer_instance.exports.get(name)?;
        Ok(function)
    }
}

#[cfg(test)]
mod test {
    use super::*;
    use crate::errors::VmError;
    use crate::testing::{
        mock_dependencies, mock_instance, mock_instance_with_balances, mock_instance_with_gas_limit,
    };
    use crate::traits::ReadonlyStorage;
    use cosmwasm_std::{
        coin, from_binary, AllBalanceResponse, BalanceResponse, BankQuery, HumanAddr, Never,
        QueryRequest,
    };
    use wabt::wat2wasm;

    static KIB: usize = 1024;
    static MIB: usize = 1024 * 1024;
    static CONTRACT: &[u8] = include_bytes!("../testdata/contract.wasm");
    static STAKING_CONTRACT: &[u8] = include_bytes!("../testdata/staking.wasm");
    static DEFAULT_GAS_LIMIT: u64 = 500_000;

    #[test]
    fn required_features_works() {
        let deps = mock_dependencies(20, &[]);
        let instance = Instance::from_code(CONTRACT, deps, DEFAULT_GAS_LIMIT).unwrap();
        assert_eq!(instance.required_features.len(), 0);

        let deps = mock_dependencies(20, &[]);
        let instance = Instance::from_code(STAKING_CONTRACT, deps, DEFAULT_GAS_LIMIT).unwrap();
        assert_eq!(instance.required_features.len(), 1);
        assert!(instance.required_features.contains("staking"));
    }

    #[test]
    fn required_features_works_for_many_exports() {
        let wasm = wat2wasm(
            r#"(module
            (type (func))
            (func (type 0) nop)
            (export "requires_water" (func 0))
            (export "requires_" (func 0))
            (export "requires_nutrients" (func 0))
            (export "require_milk" (func 0))
            (export "REQUIRES_air" (func 0))
            (export "requires_sun" (func 0))
            )"#,
        )
        .unwrap();

        let deps = mock_dependencies(20, &[]);
        let instance = Instance::from_code(&wasm, deps, DEFAULT_GAS_LIMIT).unwrap();
        assert_eq!(instance.required_features.len(), 3);
        assert!(instance.required_features.contains("nutrients"));
        assert!(instance.required_features.contains("sun"));
        assert!(instance.required_features.contains("water"));
    }

    #[test]
    fn func_works() {
        let instance = mock_instance(&CONTRACT, &[]);

        // can get func
        let allocate: Func<u32, u32> = instance.func("allocate").expect("error getting func");

        // can call a few times
        let _ptr1 = allocate.call(0).expect("error calling allocate func");
        let _ptr2 = allocate.call(1).expect("error calling allocate func");
        let _ptr3 = allocate.call(33).expect("error calling allocate func");
    }

    #[test]
    fn func_errors_for_non_existent_function() {
        let instance = mock_instance(&CONTRACT, &[]);
        let missing_function = "bar_foo345";
        match instance.func::<(), ()>(missing_function).err().unwrap() {
            VmError::ResolveErr { msg, .. } => assert_eq!(
                msg,
                "Wasmer resolve error: ExportNotFound { name: \"bar_foo345\" }"
            ),
            e => panic!("unexpected error: {:?}", e),
        }
    }

    #[test]
    fn func_errors_for_wrong_signature() {
        let instance = mock_instance(&CONTRACT, &[]);
        match instance.func::<(), ()>("allocate").err().unwrap() {
            VmError::ResolveErr { msg, .. } => assert_eq!(
                msg,
                "Wasmer resolve error: Signature { expected: FuncSig { params: [I32], returns: [I32] }, found: [] }"
            ),
            e => panic!("unexpected error: {:?}", e),
        }
    }

    #[test]
    fn allocate_deallocate_works() {
        let mut instance = mock_instance(&CONTRACT, &[]);

        let sizes: Vec<usize> = vec![
            0,
            4,
            40,
            400,
            4 * KIB,
            40 * KIB,
            400 * KIB,
            4 * MIB,
            40 * MIB,
            400 * MIB,
        ];
        for size in sizes.into_iter() {
            let region_ptr = instance.allocate(size).expect("error allocating");
            instance.deallocate(region_ptr).expect("error deallocating");
        }
    }

    #[test]
    fn write_and_read_memory_works() {
        let mut instance = mock_instance(&CONTRACT, &[]);

        let sizes: Vec<usize> = vec![
            0,
            4,
            40,
            400,
            4 * KIB,
            40 * KIB,
            400 * KIB,
            4 * MIB,
            // disabled for performance reasons, but pass as well
            // 40 * MIB,
            // 400 * MIB,
        ];
        for size in sizes.into_iter() {
            let region_ptr = instance.allocate(size).expect("error allocating");
            let original = vec![170u8; size];
            instance
                .write_memory(region_ptr, &original)
                .expect("error writing");
            let data = instance
                .read_memory(region_ptr, size)
                .expect("error reading");
            assert_eq!(data, original);
            instance.deallocate(region_ptr).expect("error deallocating");
        }
    }

    #[test]
    fn read_memory_errors_when_when_length_is_too_long() {
        let length = 6;
        let max_length = 5;
        let mut instance = mock_instance(&CONTRACT, &[]);

        // Allocate sets length to 0. Write some data to increase length.
        let region_ptr = instance.allocate(length).expect("error allocating");
        let data = vec![170u8; length];
        instance
            .write_memory(region_ptr, &data)
            .expect("error writing");

        match instance.read_memory(region_ptr, max_length) {
            Err(VmError::RegionLengthTooBig {
                length, max_length, ..
            }) => {
                assert_eq!(length, 6);
                assert_eq!(max_length, 5);
            }
            Err(err) => panic!("unexpected error: {:?}", err),
            Ok(_) => panic!("must not succeed"),
        };

        instance.deallocate(region_ptr).expect("error deallocating");
    }

    #[test]
    fn get_memory_size_works() {
        let mut instance = mock_instance(&CONTRACT, &[]);

        assert_eq!(instance.get_memory_size(), 17 * WASM_PAGE_SIZE);

        // 100 KiB require two more pages
        let region_ptr = instance.allocate(100 * 1024).expect("error allocating");

        assert_eq!(instance.get_memory_size(), 19 * WASM_PAGE_SIZE);

        // Deallocating does not shrink memory
        instance.deallocate(region_ptr).expect("error deallocating");
        assert_eq!(instance.get_memory_size(), 19 * WASM_PAGE_SIZE);
    }

    #[test]
    #[cfg(feature = "default-cranelift")]
    fn set_get_and_gas_cranelift() {
        let instance = mock_instance_with_gas_limit(&CONTRACT, 123321);
        let orig_gas = instance.get_gas_left();
        assert_eq!(orig_gas, 1_000_000); // We expect a dummy value for cranelift
    }

    #[test]
    #[cfg(feature = "default-singlepass")]
    fn set_get_and_gas_singlepass() {
        let instance = mock_instance_with_gas_limit(&CONTRACT, 123321);
        let orig_gas = instance.get_gas_left();
        assert_eq!(orig_gas, 123321);
    }

    #[test]
    fn with_storage_works() {
        let mut instance = mock_instance(&CONTRACT, &[]);

        // initial check
        instance
            .with_storage(|store| {
                assert!(store.get(b"foo").unwrap().is_none());
                Ok(())
            })
            .unwrap();

        // write some data
        instance
            .with_storage(|store| {
                store.set(b"foo", b"bar").unwrap();
                Ok(())
            })
            .unwrap();

        // read some data
        instance
            .with_storage(|store| {
                assert_eq!(store.get(b"foo").unwrap(), Some(b"bar".to_vec()));
                Ok(())
            })
            .unwrap();
    }

    #[test]
    #[should_panic]
    fn with_storage_safe_for_panic() {
        // this should fail with the assertion, but not cause a double-free crash (issue #59)
        let mut instance = mock_instance(&CONTRACT, &[]);
        instance
            .with_storage::<_, ()>(|_store| panic!("trigger failure"))
            .unwrap();
    }

    #[test]
    fn with_querier_works_readonly() {
        let rich_addr = HumanAddr::from("foobar");
        let rich_balance = vec![coin(10000, "gold"), coin(8000, "silver")];
        let mut instance = mock_instance_with_balances(&CONTRACT, &[(&rich_addr, &rich_balance)]);

        // query one
        instance
            .with_querier(|querier| {
                let response = querier
                    .handle_query::<Never>(&QueryRequest::Bank(BankQuery::Balance {
                        address: rich_addr.clone(),
                        denom: "silver".to_string(),
                    }))?
                    .unwrap()
                    .unwrap();
                let BalanceResponse { amount } = from_binary(&response).unwrap();
                assert_eq!(amount.amount.u128(), 8000);
                assert_eq!(amount.denom, "silver");
                Ok(())
            })
            .unwrap();

        // query all
        instance
            .with_querier(|querier| {
                let response = querier
                    .handle_query::<Never>(&QueryRequest::Bank(BankQuery::AllBalances {
                        address: rich_addr.clone(),
                    }))?
                    .unwrap()
                    .unwrap();
                let AllBalanceResponse { amount } = from_binary(&response).unwrap();
                assert_eq!(amount.len(), 2);
                assert_eq!(amount[0].amount.u128(), 10000);
                assert_eq!(amount[0].denom, "gold");
                assert_eq!(amount[1].amount.u128(), 8000);
                assert_eq!(amount[1].denom, "silver");

                Ok(())
            })
            .unwrap();
    }

    /// This is needed for writing intagration tests in which the balance of a contract changes over time
    #[test]
    fn with_querier_allows_updating_balances() {
        let rich_addr = HumanAddr::from("foobar");
        let rich_balance1 = vec![coin(10000, "gold"), coin(500, "silver")];
        let rich_balance2 = vec![coin(10000, "gold"), coin(8000, "silver")];
        let mut instance = mock_instance_with_balances(&CONTRACT, &[(&rich_addr, &rich_balance1)]);

        // Get initial state
        instance
            .with_querier(|querier| {
                let response = querier
                    .handle_query::<Never>(&QueryRequest::Bank(BankQuery::Balance {
                        address: rich_addr.clone(),
                        denom: "silver".to_string(),
                    }))?
                    .unwrap()
                    .unwrap();
                let BalanceResponse { amount } = from_binary(&response).unwrap();
                assert_eq!(amount.amount.u128(), 500);
                Ok(())
            })
            .unwrap();

        // Update balance
        instance
            .with_querier(|querier| {
                querier.update_balance(&rich_addr, rich_balance2);
                Ok(())
            })
            .unwrap();

        // Get updated state
        instance
            .with_querier(|querier| {
                let response = querier
                    .handle_query::<Never>(&QueryRequest::Bank(BankQuery::Balance {
                        address: rich_addr.clone(),
                        denom: "silver".to_string(),
                    }))?
                    .unwrap()
                    .unwrap();
                let BalanceResponse { amount } = from_binary(&response).unwrap();
                assert_eq!(amount.amount.u128(), 8000);
                Ok(())
            })
            .unwrap();
    }
}

#[cfg(test)]
#[cfg(feature = "default-singlepass")]
mod singlepass_test {
    use cosmwasm_std::{coins, Never};

    use crate::calls::{call_handle, call_init, call_query};
    use crate::testing::{mock_env, mock_instance, mock_instance_with_gas_limit};

    static CONTRACT: &[u8] = include_bytes!("../testdata/contract.wasm");

    #[test]
    fn contract_deducts_gas_init() {
        let mut instance = mock_instance(&CONTRACT, &[]);
        let orig_gas = instance.get_gas_left();

        // init contract
        let env = mock_env(&instance.api, "creator", &coins(1000, "earth"));
        let msg = r#"{"verifier": "verifies", "beneficiary": "benefits"}"#.as_bytes();
        call_init::<_, _, _, Never>(&mut instance, &env, msg)
            .unwrap()
            .unwrap();

        let init_used = orig_gas - instance.get_gas_left();
        println!("init used: {}", init_used);
        assert_eq!(init_used, 65257);
    }

    #[test]
    fn contract_deducts_gas_handle() {
        let mut instance = mock_instance(&CONTRACT, &[]);

        // init contract
        let env = mock_env(&instance.api, "creator", &coins(1000, "earth"));
        let msg = r#"{"verifier": "verifies", "beneficiary": "benefits"}"#.as_bytes();
        call_init::<_, _, _, Never>(&mut instance, &env, msg)
            .unwrap()
            .unwrap();

        // run contract - just sanity check - results validate in contract unit tests
        let gas_before_handle = instance.get_gas_left();
        let env = mock_env(&instance.api, "verifies", &coins(15, "earth"));
        let msg = br#"{"release":{}}"#;
        call_handle::<_, _, _, Never>(&mut instance, &env, msg)
            .unwrap()
            .unwrap();

        let handle_used = gas_before_handle - instance.get_gas_left();
        println!("handle used: {}", handle_used);
        assert_eq!(handle_used, 95374);
    }

    #[test]
    fn contract_enforces_gas_limit() {
        let mut instance = mock_instance_with_gas_limit(&CONTRACT, 20_000);

        // init contract
        let env = mock_env(&instance.api, "creator", &coins(1000, "earth"));
        let msg = r#"{"verifier": "verifies", "beneficiary": "benefits"}"#.as_bytes();
        let res = call_init::<_, _, _, Never>(&mut instance, &env, msg);
        assert!(res.is_err());
    }

    #[test]
    fn query_works_with_metering() {
        let mut instance = mock_instance(&CONTRACT, &[]);

        // init contract
        let env = mock_env(&instance.api, "creator", &coins(1000, "earth"));
        let msg = r#"{"verifier": "verifies", "beneficiary": "benefits"}"#.as_bytes();
        let _res = call_init::<_, _, _, Never>(&mut instance, &env, msg)
            .unwrap()
            .unwrap();

        // run contract - just sanity check - results validate in contract unit tests
        let gas_before_query = instance.get_gas_left();
        // we need to encode the key in base64
        let msg = r#"{"verifier":{}}"#.as_bytes();
        let res = call_query(&mut instance, msg).unwrap();
        let answer = res.unwrap();
        assert_eq!(answer.as_slice(), b"{\"verifier\":\"verifies\"}");

        let query_used = gas_before_query - instance.get_gas_left();
        println!("query used: {}", query_used);
        assert_eq!(query_used, 32750);
    }
}<|MERGE_RESOLUTION|>--- conflicted
+++ resolved
@@ -138,13 +138,8 @@
         deps: Extern<S, A, Q>,
         gas_limit: u64,
     ) -> Self {
-<<<<<<< HEAD
-        set_gas(wasmer_instance.as_mut(), gas_limit);
+        set_gas_limit(wasmer_instance.as_mut(), gas_limit);
         let required_features = required_features_from_wasmer_instance(wasmer_instance.as_ref());
-=======
-        set_gas_limit(&mut wasmer_instance, gas_limit);
-        let required_features = required_features_from_wasmer_instance(&wasmer_instance);
->>>>>>> a7a93dcf
         move_into_context(wasmer_instance.context_mut(), deps.storage, deps.querier);
         Instance {
             wasmer_instance,
